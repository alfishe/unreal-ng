#include "wd1793.h"

#include "common/dumphelper.h"
#include "common/stringhelper.h"
#include "emulator/emulatorcontext.h"
#include "emulator/cpu/core.h"

/// region <Constructors / destructors>

WD1793::WD1793(EmulatorContext* context) : PortDecoder(context)
{
    _context = context;
    _logger = context->pModuleLogger;

    /// region <Create FDD instances

    for (size_t i = 0; i < 4; i++)
    {
        _context->coreState.diskDrives[i] = new FDD(_context);
    }

    /// endregion </Create FDD instances>

    // Set drive A: as default
    _selectedDrive = _context->coreState.diskDrives[0];
}

WD1793::~WD1793()
{
    for (size_t i = 0; i < 4; i++)
    {
        FDD* diskDrive = _context->coreState.diskDrives[i];
        if (diskDrive)
        {
            diskDrive->ejectDisk();
            delete diskDrive;

            _context->coreState.diskDrives[i] = nullptr;
        }

        DiskImage* diskImage = _context->coreState.diskImages[i];
        if (diskImage)
        {
            delete diskImage;

            _context->coreState.diskImages[i] = nullptr;
        }
    }
}

/// endregion </Constructors / destructors>

/// region <Methods>

void WD1793::reset()
{
    // Reset all fields and states
    internalReset();

    // Execute RESTORE command
    uint8_t restoreValue = 0b0000'1111;
    _lastDecodedCmd = WD_CMD_RESTORE;
    _commandRegister = restoreValue;
    _lastCmdValue = restoreValue;
    cmdRestore(restoreValue);
}

void WD1793::internalReset()
{
    // Clear operations FIFO
    std::queue<FSMEvent> emptyQueue;
    _operationFIFO.swap(emptyQueue);


    // In-place re-initialization
    _wd93State =  WD93State();

    // Clear FDC state
    _state = S_IDLE;
    _state2 = S_IDLE;
    _statusRegister = 0;
    _trackRegister = 0;
    _sectorRegister = 1; // As per datasheet. Sector is set to 1 after the RESTORE command
    _dataRegister = 0;

    _indexPulseCounter = 0;
    _delayTStates = 0;
    _headLoaded = false;
<<<<<<< HEAD
=======

    _time = 0;
    _lastTime = 0;
    _diffTime = 0;
>>>>>>> 3c63e73c

    clearAllErrors();

    // Deassert output signals
    clearIntrq();
    clearDrq();
}

void WD1793::process()
{
    // Timing synchronization between host and FDC (specific for software emulation)
    processClockTimings();

    // Maintain FDD motor state
    processFDDMotorState();

    // Emulate disk rotation and index strobe changes
    processFDDIndexStrobe();

    // Process counters and timeouts
    // - DRQ (Data Request) serving timeout
    // - RNF (Record Not Found)
    // - Seek error
    // - Index timeout
    processCountersAndTimeouts();

    /// region <HandlerMap as the replacement for lengthy switch()>

    // Get the handler for State1
    FSMHandler handler = _stateHandlerMap[_state];

    if (handler)    // Handler found
    {
        // Call the correspondent handler through the pointer or reference
        (this->*handler)();
    }
    else            // Handler is not available
    {
        MLOGERROR("No handler available for the state %d (%s)", _state, WDSTATEToString(_state).c_str());
    }

    /// endregion </HandlerMap as the replacement for lengthy switch()>
}

/// endregion </Methods>

/// region <Helper methods>

/// Handle Beta128 interface system controller commands
/// @param value
void WD1793::processBeta128(uint8_t value)
{
    // Set active drive, Bits[0,1] (0..3)
    _drive = value & 0b0000'0011;

    // TODO: Select different drive if requested

    // Set side Bit[4] (0..1)
    _sideUp = ~(value >> 4) & 0b0000'0001;

    // Reset Bit[3] (active low)
    bool reset = !(value & 0b0000'0100);

    if (reset)
    {
        // Perform full WD1793 chip reset
        this->reset();

        _statusRegister &= ~WDS_NOTRDY;
        raiseIntrq();

        // Stop FDD motor, reset all related counters
        _selectedDrive->setMotor(false);
        _motorTimeoutTStates = 0;
        _indexPulseCounter = 0;
    }
    else
    {
        uint8_t beta128ChangedBits = _beta128Register ^ value;
        if (beta128ChangedBits & SYS_HLT) // When HLT signal positive edge (from 0 to 1) detected
        {
            // FIXME: index strobes should be set by disk rotation timings, not by HLT / BUSY edges
            if (!(_statusRegister & WDS_BUSY))
            {
                _indexPulseCounter++;
            }
        }

        _beta128Register = value;
    }
}

/// Handle motor start/stop events as well as timeouts
void WD1793::processFDDMotorState()
{
    // Apply time difference from the previous call
    _motorTimeoutTStates -= _diffTime;

    if (_motorTimeoutTStates <= 0)
    {
        // Motor timeout passed. Prepare to stop
        _motorTimeoutTStates = 0;

        _statusRegister |= WDS_NOTRDY;              // Set NOT READY status bit

        // Unload head (and set all required flags)
        if (_headLoaded)
        {
            unloadHead();
        }

        // Send stop motor command to FDD
        if (_selectedDrive->getMotor())
        {
            stopFDDMotor();

            // Notify via Beta128 status INTRQ bit about changes
            raiseIntrq();
        }
    }
}

/// Emulate disk rotation and index strobe changes
void WD1793::processFDDIndexStrobe()
{
    // Based on:
    // - 300 revolutions per minute => 5 revolutions per second => 200ms or 1/5 second for single revolution
    // - base Z80 frequency 3.5MHz
    // We're getting 700'000 Z80 clock cycles period for each disk revolution / rotation
    static constexpr const size_t DISK_ROTATION_PERIOD_TSTATES = Z80_FREQUENCY / FDD::DISK_REVOLUTIONS_PER_SECOND;

    // For 4ms index strobe and base Z80 frequency 3.5Mhz we're getting 14'000 Z80 clock cycles for 4ms index strobe duration
    static constexpr const size_t INDEX_STROBE_DURATION_IN_TSTATES = TSTATES_PER_MS * FDD::DISK_INDEX_STROBE_DURATION_MS;

    bool diskInserted = _selectedDrive->isDiskInserted();
    bool motorOn = _selectedDrive->getMotor();

    if (diskInserted && motorOn)
    {
        bool lastIndex = _index;

        // Set new state for the INDEX flag based on rotating disk position
        // Note: it is assumed that each disk revolution started with index strobe
        size_t diskRotationPhaseCounter = (_time % DISK_ROTATION_PERIOD_TSTATES);
        if (diskRotationPhaseCounter < INDEX_STROBE_DURATION_IN_TSTATES)
        {
            _index = true;
        }
        else
        {
            _index = false;
        }

        // Trigger on index pulse rising edge
        if (!lastIndex && _index)
        {
            _indexPulseCounter++;
        }
    }

    // Update status register for Type 1 commands
    if (isType1Command(_lastCmdValue))
    {
        if (_index)
        {
            _statusRegister |= WDS_INDEX;
        }
        else
        {
            _statusRegister &= ~WDS_INDEX;
        }
    }
}

/// Process counters and timeouts
/// - DRQ (Data Request) serving timeout
/// - RNF (Record Not Found)
/// - Seek error
/// - Index timeout
void WD1793::processCountersAndTimeouts()
{

}

/// Ensure FDD motor is spinning and set default stop timeout
void WD1793::prolongFDDMotorRotation()
{
    static constexpr const size_t MOTOR_STOP_TIMEOUT_TSTATES = 15 * Z80_FREQUENCY / FDD_RPS;

    // Set motor timeout to 15 disk revolutions (3 seconds)
    _motorTimeoutTStates = MOTOR_STOP_TIMEOUT_TSTATES;

    // Start motor if not spinning yet
    if (!_selectedDrive->getMotor())
    {
        startFDDMotor();
    }
}

/// Activates FDD motor
void WD1793::startFDDMotor()
{
    _selectedDrive->setMotor(true);

    MLOGINFO("FDD motor started: %d ms", _context->pCore->GetZ80());
}

/// Stops FDD motor
void WD1793::stopFDDMotor()
{
    _selectedDrive->setMotor(false);

    MLOGINFO("FDD motor stopped\n\n\n");
}

/// Load head
void WD1793::loadHead()
{
    if (isType1Command(_commandRegister))
    {
        _statusRegister |= WDS_HEADLOADED;
    }

    _extStatus |= SIG_OUT_HLD;
    _headLoaded = true;

    MLOGINFO("> Head loaded");

    // Reset FDD motor stop timer
    prolongFDDMotorRotation();
}

/// Unload head
void WD1793::unloadHead()
{
    // Update status register only if Type1 command was executed
    if (isType1Command(_commandRegister))
    {
        _statusRegister &= ~WDS_HEADLOADED;
    }

    _extStatus &= ~SIG_OUT_HLD;         // Unload read-write head
    _headLoaded = false;

    MLOGINFO("< Head unloaded");
}

uint8_t WD1793::getStatusRegister()
{
    bool isType1Command = (_commandRegister & 0x80) == 0;

    if (isType1Command || _lastDecodedCmd == WD_CMD_FORCE_INTERRUPT)
    {
        // Type I or type IV command

        // Clear all bits that will be recalculated
        _statusRegister &= ~(WDS_INDEX | WDS_TRK00 | WDS_SEEKERR | WDS_HEADLOADED | WDS_WRITEPROTECTED);

        // Update index strobe state according to rotation timings
        processFDDIndexStrobe();

        // Set Status Register bits specific for Type I commands
        if (_selectedDrive->isWriteProtect()) { _statusRegister |= WDS_WRITEPROTECTED; } else { _statusRegister &= ~WDS_WRITEPROTECTED; };
        // Set head load state based on HLD and HLT signals
        uint8_t headStatus = ((_extStatus & SIG_OUT_HLD) && (_beta128Register & 0b0000'1000)) ? WDS_HEADLOADED : 0;
        if (headStatus) { _statusRegister |= headStatus; } else { _statusRegister &= ~headStatus; };
        if (_seek_error) { _statusRegister |= WDS_SEEKERR; } else { _statusRegister &= ~WDS_SEEKERR; };
        if (_crc_error) { _statusRegister |= WDS_CRCERR; } else { _statusRegister &= ~WDS_CRCERR; };
        if (_selectedDrive->isTrack00()) { _statusRegister |= WDS_TRK00; } else { _statusRegister &= ~WDS_TRK00; };
        if (_index) { _statusRegister |= WDS_INDEX; } else { _statusRegister &= ~WDS_INDEX; };

        if (_index)
            _index = _index ? _index : false;
        else
            _index = _index ? _index : false;
    }
    else
    {
        // Type II or III command specific status register bits
        // Main differences:
        // - Bit 1 means DRQ (Data Request)
        // - Bit 2 means LOST DATA (CPU was unable to read or write the data from data register during 13us waiting period)
        // - Bits 3 to 6 are specific for each command
        // - Bit 7 means NOT READY (FDC is not ready to accept commands)

        // Reset bits according each command requirements from the datasheet
        switch (_lastDecodedCmd)
        {
            case WD_CMD_READ_ADDRESS:
                _statusRegister &= 0b1001'1111; // Reset bit5 and bit6 as stated in the datasheet

                if (_record_not_found) { _statusRegister |= WDS_NOTFOUND; } else { _statusRegister &= ~WDS_NOTFOUND; };
                if (_crc_error) { _statusRegister |= WDS_CRCERR; } else { _statusRegister &= ~WDS_CRCERR; };
                break;
            case WD_CMD_READ_SECTOR:
                _statusRegister &= 0b1011'1111; // Reset bit 6 as stated in the datasheet

                // TODO: set WDS_RECORDTYPE
                if (_record_not_found) { _statusRegister |= WDS_NOTFOUND; } else { _statusRegister &= ~WDS_NOTFOUND; };
                if (_crc_error) { _statusRegister |= WDS_CRCERR; } else { _statusRegister &= ~WDS_CRCERR; };
                break;
            case WD_CMD_WRITE_SECTOR:
                // No bits reset => All bits are used for the Write Sector command

                if (_write_protect) { _statusRegister |= WDS_WRITEPROTECTED; } else { _statusRegister &= ~WDS_WRITEPROTECTED; };
                if (_write_fault) { _statusRegister |= WDS_WRITEFAULT; } else { _statusRegister &= ~WDS_WRITEFAULT; };
                if (_record_not_found) { _statusRegister |= WDS_NOTFOUND; } else { _statusRegister &= ~WDS_NOTFOUND; };
                if (_crc_error) { _statusRegister |= WDS_CRCERR; } else { _statusRegister &= ~WDS_CRCERR; };
                break;
            case WD_CMD_READ_TRACK:
                _statusRegister &= 0b1000'0111; // Reset bits 3 to 6 as stated in the datasheet

                // DRQ bit means that a raw data byte, including gaps and sync marks, is placed into the Data Register
                break;
            case WD_CMD_WRITE_TRACK:
                _statusRegister &= 0b1110'0111; // Reset bit3 and bit4 as stated in the datasheet

                if (_write_protect) { _statusRegister |= WDS_WRITEPROTECTED; } else { _statusRegister &= ~WDS_WRITEPROTECTED; };
                if (_write_fault) { _statusRegister |= WDS_WRITEFAULT; } else { _statusRegister &= ~WDS_WRITEFAULT; };
                break;
            default:
                throw std::logic_error("Unknown FDC command");
                break;
        }

        // NOT READY (bit 7) is driven by FDC state machine
        if (isReady())
        {
            _statusRegister &= ~WDS_NOTRDY;
        }
        else
        {
            _statusRegister |= WDS_NOTRDY;
        }

        if (_lost_data) _statusRegister |= WDS_LOSTDATA;
        // DRQ (bit 1) for all Type II and III commands is driven by an FDC state machine
        // But since beta128 register is used to hold chip DRQ output signal - get it from there
        if (_beta128Register & DRQ) { _statusRegister |= WDS_DRQ; } else { _statusRegister &= ~WDS_DRQ; };
    }

    // BUSY (bit 0) is driven by an FDC state machine and set directly during command processing

    return _statusRegister;
}

bool WD1793::isReady()
{
    // NOT READY status register bit
    // MR (Master Reset) signal OR inverted drive readiness signal
    bool result = _selectedDrive->isDiskInserted() | ((_beta128Register & BETA128_COMMAND_BITS::BETA_CMD_RESET) == 0);

    return result;
}
/// endregion </Helper methods>

/// region <Command handling>


/// Detect Type1 command (RESTORE, SEEK, STEP, STEP IN, STEP OUT)
/// @param command
/// @return
bool WD1793::isType1Command(uint8_t command)
{
    // Type 1 commands have Bit7 low
    static constexpr uint8_t TYPE1_MASK = 0b1000'0000;

    bool result = false;
    uint8_t masked = command & TYPE1_MASK;

    if (masked == 0)
    {
        result = true;
    }

    return result;
}

/// Detect Type2 command (READ SECTOR, WRITE SECTOR)
/// @param command
/// @return
bool WD1793::isType2Command(uint8_t command)
{
    // Type 2 commands have Bit7 high and decoded using highest 3 bits
    static constexpr uint8_t TYPE2_MASK = 0b1110'0000;

    bool result = false;
    uint8_t masked = command & TYPE2_MASK;

    // If READ SECTOR or WRITE SECTOR command codes met
    if (masked == 0b1000'0000 || masked == 0b1010'0000)
    {
        result = true;
    }

    return result;
}

/// Detect Type3 command (READ ADDRESS, READ TRACK, WRITE TRACK)
/// @param command
/// @return
bool WD1793::isType3Command(uint8_t command)
{
    // Type 3commands have Bit7 high and decoded using highest 4 bits
    static constexpr uint8_t TYPE3_MASK = 0b1111'0000;

    bool result = false;
    uint8_t masked = command & TYPE3_MASK;

    // If READ ADDRESS or READ TRACK or WRITE TRACK command codes met
    if (masked == 0b1100'0000 || masked == 0b1110'0000 || masked == 0b1111'0000)
    {
        result = true;
    }

    return result;
}

/// Detect Type4 command (FORCE INTERUPT)
/// @param command
/// @return
bool WD1793::isType4Command(uint8_t command)
{
    // Type 3commands have Bit7 high and decoded using highest 4 bits
    static constexpr uint8_t TYPE3_MASK = 0b1111'0000;

    bool result = false;
    uint8_t masked = command & TYPE3_MASK;

    // If FORCE INTERRUPT command codes met
    if (masked == 0b1101'0000)
    {
        result = true;
    }

    return result;
}

WD1793::WD_COMMANDS WD1793::decodeWD93Command(uint8_t value)
{
    // All 11 WD1793 commands supported
    // - Restore: This command is used to move the read/write head to the outermost track (track 0).
    // - Seek: The seek command is used to move the read/write head to a specified track on the floppy disk.
    // - Step: The step command moves the read/write head in the direction previously specified (inwards or outwards) by the "step in" or "step out" command.
    // - Step In: This command moves the read/write head one track towards the center of the disk.
    // - Step Out: This command moves the read/write head one track away from the center of the disk.
    // - Read Sector: This command allows you to read a single sector from the current track.
    // - Write Sector: The write sector command enables you to write data to a specified sector on the current track.
    // - Read Address: This command reads the address field (track number, side number, sector number) of the current sector.
    // - Read Track: This command is used to read the entire contents of a track into the FDC's internal buffer.
    // - Write Track: The write track command allows you to write an entire track worth of data from the FDC's internal buffer to the floppy disk.
    // - Force Interrupt: This command forces an interrupt to occur, regardless of the current state of the FDC.
    // ╔═════════╤═════════════════╤═══════════════════════════════════════════════╗
    // ║ Command │     Command     │                     Bits                      ║
    // ║   type  │       name      │  7  │  6  │  5  │  4  │  3  │  2  │  1  │  0  ║
    // ╟─────────┼─────────────────┼─────┼─────┼─────┼─────┼─────┼─────┼─────┼─────╢
    // ║    1    │ Restore         │  0  │  0  │  0  │  0  │  h  │  V  │  r1 │  r0 ║
    // ║    1    │ Seek            │  0  │  0  │  0  │  1  │  h  │  V  │  r1 │  r0 ║
    // ║    1    │ Step            │  0  │  0  │  1  │  u  │  h  │  V  │  r1 │  r0 ║
    // ║    1    │ Step In         │  0  │  1  │  0  │  u  │  h  │  V  │  r1 │  r0 ║
    // ║    1    │ Step Out        │  0  │  1  │  1  │  u  │  h  │  V  │  r1 │  r0 ║
    // ╟─────────┼─────────────────┼─────┼─────┼─────┼─────┼─────┼─────┼─────┼─────╢
    // ║    2    │ Read Sector     │  1  │  0  │  0  │  m  │  s  │  E  │  C  │  0  ║
    // ║    2    │ Write Sector    │  1  │  0  │  1  │  m  │  s  │  E  │  C  │  a0 ║
    // ╟─────────┼─────────────────┼─────┼─────┼─────┼─────┼─────┼─────┼─────┼─────╢
    // ║    3    │ Read Address    │  1  │  1  │  0  │  0  │  0  │  E  │  0  │  0  ║
    // ║    3    │ Read Track      │  1  │  1  │  1  │  0  │  0  │  E  │  0  │  0  ║
    // ║    3    │ Write Track     │  1  │  1  │  1  │  1  │  0  │  E  │  0  │  0  ║
    // ╟─────────┼─────────────────┼─────┼─────┼─────┼─────┼─────┼─────┼─────┼─────╢
    // ║    4    │ Force Interrupt │  1  │  1  │  0  │  1  │  J3 │  J2 │  J3 │  J0 ║
    // ╚═════════╧═════════════════╧═════╧═════╧═════╧═════╧═════╧═════╧═════╧═════╝
    static constexpr uint8_t commandMasksMatches[WD93_COMMAND_COUNT][2] =
    {
        //    Mask   ,   Match
        { 0b1111'0000, 0b0000'0000 },   // [ 0] Restore          Match value: (  0, 0x00)
        { 0b1111'0000, 0b0001'0000 },   // [ 1] Seek             Match value: ( 16, 0x10)
        { 0b1110'0000, 0b0010'0000 },   // [ 2] Step             Match value: ( 32, 0x20)
        { 0b1110'0000, 0b0100'0000 },   // [ 3] Step In          Match value: ( 64, 0x40)
        { 0b1110'0000, 0b0110'0000 },   // [ 4] Step Out         Match value: ( 96, 0x60)
        { 0b1110'0000, 0b1000'0000 },   // [ 5] Read Sector      Match value: (128, 0x80)
        { 0b1110'0000, 0b1010'0000 },   // [ 6] Write Sector     Match value: (160, 0xA0)
        { 0b1111'0000, 0b1100'0000 },   // [ 7] Read Address     Match value: (192, 0xC0)
        { 0b1111'0000, 0b1110'0000 },   // [ 8] Read Track       Match value: (224, 0xE0)
        { 0b1111'0000, 0b1111'0000 },   // [ 9] Write Track      Match value: (240, 0xF0)
        { 0b1111'0000, 0b1101'0000 }    // [10] Force Interrupt. Match value: (208, 0xD0)
    };

    WD1793::WD_COMMANDS result = WD_CMD_RESTORE;

    int index = -1;
    for (size_t i = 0; i < WD93_COMMAND_COUNT; i++)
    {
        // result = (value & mask) == match
        if ((value & commandMasksMatches[i][0]) == commandMasksMatches[i][1])
        {
            index = i;
            break;
        }
    }

    if (index >= 0)
    {
        result = (WD1793::WD_COMMANDS)index;
    }

    return result;
}

uint8_t WD1793::getWD93CommandValue(WD1793::WD_COMMANDS command, uint8_t value)
{
    static constexpr uint8_t commandMaskValues[WD93_COMMAND_COUNT] =
    {
        //    Mask
        0b0000'1111,   // [ 0] Restore
        0b0000'1111,   // [ 1] Seek
        0b0001'1111,   // [ 2] Step
        0b0001'1111,   // [ 3] Step In
        0b0001'1111,   // [ 4] Step Out
        0b0001'1110,   // [ 5] Read Sector
        0b0001'1111,   // [ 6] Write Sector
        0b0000'0100,   // [ 7] Read Address
        0b0000'0100,   // [ 8] Read Track
        0b0000'0100,   // [ 9] Write Track
        0b0000'1111,   // [10] Force Interrupt
    };

    uint8_t result = 0x00;

    if (command < sizeof(commandMaskValues) / sizeof(commandMaskValues[0]))
    {
        result = value & commandMaskValues[command];
    }

    return result;
}

/// Handles port #1F (CMD) port writes
/// @param value Command written
void WD1793::processWD93Command(uint8_t value)
{
    static constexpr CommandHandler const commandTable[] =
    {
        &WD1793::cmdRestore,
        &WD1793::cmdSeek,
        &WD1793::cmdStep,
        &WD1793::cmdStepIn,
        &WD1793::cmdStepOut,
        &WD1793::cmdReadSector,
        &WD1793::cmdWriteSector,
        &WD1793::cmdReadAddress,
        &WD1793::cmdReadTrack,
        &WD1793::cmdWriteTrack,
        &WD1793::cmdForceInterrupt
    };

    // Decode command
    WD1793::WD_COMMANDS command = decodeWD93Command(value);
    uint8_t commandValue = getWD93CommandValue(command, value);

    // Persist information about command
    _commandRegister = value;
    _lastDecodedCmd = command;
    _lastCmdValue = commandValue;

    if (command < sizeof(commandTable) / sizeof(commandTable[0]))
    {
        const CommandHandler& handler = commandTable[command];
        bool isBusy = _statusRegister & WDS_BUSY;

        if (command == WD_CMD_FORCE_INTERRUPT)          // Force interrupt command executes in any state
        {
            // Call the corresponding command method
            (this->*handler)(commandValue);
        }
        else if (!isBusy)                               // All other commands are ignored if controller is busy
        {
            _commandRegister = value;
            _statusRegister |= WDS_BUSY;
            _beta128status = 0;
            _indexPulseCounter = 0;

            // Call the corresponding command method
            (this->*handler)(commandValue);
        }
    }
}

/// Resolves Type1 Command r0r1 bits into stepping rate in ms
/// @param command Type1 command
/// @return Resolved stepping speed rate in milliseconds
uint8_t WD1793::getPositioningRateForType1CommandMs(uint8_t command)
{
    uint8_t rateIndex = command & 0b0000'0011;
    uint8_t result = STEP_TIMINGS_MS_1MHZ[rateIndex];

    return result;
}


/// Restore (Seek track 0)
/// @param value
void WD1793::cmdRestore(uint8_t value)
{
    std::string message = StringHelper::Format("Command Restore: %d | %s", value, StringHelper::FormatBinary(value).c_str());
    MLOGINFO(message.c_str());

    startType1Command();

    // We're not sure about the current head position at this moment. Will be determined during step positioning
    _trackRegister = 0xFF;

    // Direction must always be out (towards Track 0)
    _stepDirectionIn = false;

    // FSM will transition across steps (making required wait cycles as needed):
    // S_STEP -> S_VERIFY -> S_IDLE
    transitionFSM(WDSTATE::S_STEP);
}

/// This command assumes that Track Register contains the track number of the current position
/// of the Read-Write head and the Data Register contains the desired track number.
/// Controller will update the Track register and issue stepping pulses in the appropriate direction
/// until the contents of the Track register are equal to the contents of the Data Register.
/// A verification operation takes place if the V flag is on.
/// The h bit allows the head to be loaded at the start of the command.
/// An interrupt is generated at the completion of the command
/// @param value
void WD1793::cmdSeek(uint8_t value)
{
    std::string message = StringHelper::Format("Command Seek: %d | %s", value, StringHelper::FormatBinary(value).c_str());
    message += StringHelper::Format(" From trk: %d, to trk: %d", _trackRegister, _dataRegister);
    MLOGINFO(message.c_str());

    startType1Command();

    _stepDirectionIn = _dataRegister > _trackRegister;

    // FSM will transition across steps (making required wait cycles as needed):
    // S_STEP -> ... -> S_STEP -> S_VERIFY -> S_IDLE
    transitionFSMWithDelay(WDSTATE::S_STEP, _steppingMotorRate * TSTATES_PER_MS);
}

/// Performs single head step movement remaining previously set direction
/// @param value STEP command parameter bits
void WD1793::cmdStep(uint8_t value)
{
    std::string message = StringHelper::Format("Command Step: %d | %s", value, StringHelper::FormatBinary(value).c_str());
    MLOGINFO(message.c_str());

    startType1Command();

    // FSM will transition across steps (making required wait cycles as needed):
    // S_STEP -> S_VERIFY -> S_IDLE
    transitionFSMWithDelay(WDSTATE::S_STEP, _steppingMotorRate * TSTATES_PER_MS);
}

void WD1793::cmdStepIn(uint8_t value)
{
    std::string message = StringHelper::Format("Command Step In: %d | %s", value, StringHelper::FormatBinary(value).c_str());
    MLOGINFO(message.c_str());

    startType1Command();

    // Yes, we move the head towards the central ring (increasing track number)
    _stepDirectionIn = true;

    // FSM will transition across steps (making required wait cycles as needed):
    // S_STEP -> S_VERIFY -> S_IDLE
    transitionFSMWithDelay(WDSTATE::S_STEP, _steppingMotorRate * TSTATES_PER_MS);
}

void WD1793::cmdStepOut(uint8_t value)
{
    std::string message = StringHelper::Format("Command Step Out: %d | %s", value, StringHelper::FormatBinary(value).c_str());
    MLOGINFO(message.c_str());

    startType1Command();

    // We move the head outwards, to track 0 (decreasing track number)
    _stepDirectionIn = false;

    // FSM will transition across steps (making required wait cycles as needed):
    // S_STEP -> S_VERIFY -> S_IDLE
    transitionFSMWithDelay(WDSTATE::S_STEP, _steppingMotorRate * TSTATES_PER_MS);
}

/// Executes the Read Sector command (Type II command)
///
/// Initiates a sector read operation on the currently selected drive. This command:
/// 1. Searches for the ID Address Mark (IDAM) matching the track/sector registers
/// 2. Reads sector data into the controller's buffer
/// 3. Generates DRQ for each byte and INTRQ upon completion
///
/// @param value Command byte containing control flags:
///             - Bit 3 (m): Multiple sectors (0=single, 1=multi)
///             - Bit 2 (S): Side select (0=side 0, 1=side 1)
///             - Bit 1 (E): 15ms delay (0=no delay, 1=enable)
///             - Bit 0 (C): Side compare (0=disable, 1=enable)
///
/// @throws std::runtime_error If no disk is inserted or sector not found
///
/// @note Command format: 1 0 0 m S E C 0 (binary)
/// @note Actual sector read occurs in the FSM state machine via _operationFIFO
/// @see WD1793 datasheet section 5.2.2 for timing diagrams
///
/// Typical command values:
///   0x80 (10000000b) - Single sector read, side 0
///   0x84 (10000100b) - Single sector read with side compare
///   0xA0 (10100000b) - Multi-sector read, side 1
void WD1793::cmdReadSector(uint8_t value)
{
    std::string message = StringHelper::Format("Command Read Sector: %d | %s", value, StringHelper::FormatBinary(value).c_str());
    MLOGINFO(message.c_str());

    startType2Command();

    // Step 1: search for ID address mark
    /*
    FSMEvent searchIDAM(WDSTATE::S_SEARCH_ID,
                        []() {}
                        );
    _operationFIFO.push(searchIDAM);
    */

    // Step 2: start sector reading (queue correspondent command to the FIFO)
    FSMEvent readSector(WDSTATE::S_READ_SECTOR, [this]()
        {
            // Position to the sector requested
            DiskImage* diskImage = this->_selectedDrive->getDiskImage();
            DiskImage::Track* track = diskImage->getTrackForCylinderAndSide(this->_trackRegister, this->_sideUp);
            uint8_t sectorIndex = this->_sectorRegister - 1;
            this->_sectorData = track->getDataForSector(sectorIndex);
            this->_rawDataBuffer = this->_sectorData;
            this->_bytesToRead = this->_sectorSize;
        });
    _operationFIFO.push(readSector);

    // Start FSM playback using FIFO queue
    transitionFSM(WDSTATE::S_FETCH_FIFO);
}

void WD1793::cmdWriteSector(uint8_t value)
{
    std::string message = StringHelper::Format("Command Write Sector: %d | %s", value, StringHelper::FormatBinary(value).c_str());
    MLOGINFO(message.c_str());

    startType2Command();

    // Step 1: search for ID address mark
    /*
    FSMEvent searchIDAM(WDSTATE::S_SEARCH_ID,
                        []() {}
                        );
    _operationFIFO.push(searchIDAM);
    */

    // Step 2: start sector writing (queue correspondent command to the FIFO)
    FSMEvent writeSector(WDSTATE::S_WRITE_SECTOR, [this]()
        {
            // Position to the sector requested
            DiskImage* diskImage = this->_selectedDrive->getDiskImage();
            DiskImage::Track* track = diskImage->getTrackForCylinderAndSide(this->_trackRegister, this->_sideUp);
            this->_sectorData = track->getDataForSector(this->_sectorRegister - 1);
            this->_rawDataBuffer = this->_sectorData;
        });
    _operationFIFO.push(writeSector);

    // Start FSM playback using FIFO queue
    transitionFSM(WDSTATE::S_FETCH_FIFO);
}

/// Upon receipt of the Read Address command, the head is loaded and the Busy Status bit is set.
/// The next encountered ID field is then read in from the disk, and the six data bytes of the
/// ID field are assembled and transferred to the DR, and a DRQ is generated for each byte.
/// The six bytes of the ID field are : Track address, Side number, Sector address, Sector Length, CRC1, CRC2.
/// Although the CRC bytes are transferred to the computer, the FD179X checks for validity and the CRC error
/// status bit is set if there is a CRC error. The track address of the ID field is written into the sector
/// register so that a comparison can be made by the user. At the end of the operation, an interrupt is generated
/// and the Busy status bit is reset.
void WD1793::cmdReadAddress(uint8_t value)
{
    std::string message = StringHelper::Format("Command Read Address: %d | %s", value, StringHelper::FormatBinary(value).c_str());
    MLOGINFO(message.c_str());

    startType3Command();

    // Step 1: search for ID address mark
    FSMEvent searchIDAM(WDSTATE::S_SEARCH_ID,
                        []() {}
    );
    _operationFIFO.push(searchIDAM);

    // Step 2: start IDAM read (6 bytes)
    FSMEvent readIDAM(WDSTATE::S_READ_BYTE, [this]()
        {
            this->_bytesToRead = 6;
            this->_rawDataBuffer = this->_idamData;
        }
    );
    _operationFIFO.push(readIDAM);

    // Start FSM playback using FIFO queue
    transitionFSM(WDSTATE::S_FETCH_FIFO);
}

void WD1793::cmdReadTrack(uint8_t value)
{
    std::string message = StringHelper::Format("Command Read Track: %d | %s", value, StringHelper::FormatBinary(value).c_str());
    MLOGINFO(message.c_str());

    startType3Command();

    // Get raw track data pointer
    DiskImage* diskImage = _selectedDrive->getDiskImage();
    DiskImage::Track* track = diskImage->getTrackForCylinderAndSide(_trackRegister, _sideUp);
    uint8_t* rawTrackData = track->getRawTrackData(_trackRegister, _sideUp);
    
    if (!rawTrackData)
    {
        // Handle error - invalid track
        _statusRegister |= WDS_NOTRDY;

        transitionFSM(S_END_COMMAND);
        return;
    }

    FSMEvent readTrack(WDSTATE::S_READ_TRACK, [this]()
        {
            // Position to the track requested
            DiskImage* diskImage = _selectedDrive->getDiskImage();
            DiskImage::Track* track = diskImage->getTrackForCylinderAndSide(this->_trackRegister, this->_sideUp);
            uint8_t* rawTrackData = track->getRawTrackData(_trackRegister, _sideUp);

            _bytesToRead = DiskImage::RawTrack::RAW_TRACK_SIZE; // 6250 bytes
            _rawDataBuffer = rawTrackData;
        });
    _operationFIFO.push(readTrack);

    // Start FSM playback using FIFO queue
    transitionFSM(WDSTATE::S_FETCH_FIFO);
}

void WD1793::cmdWriteTrack(uint8_t value)
{
    std::cout << "Command Write Track: " << static_cast<int>(value) << std::endl;

    // Set DRQ immediately as the FDC is ready to receive the first track byte when INDEX PULSE is detected
    // Subsequent bytes will be requested by setting DRQ after each byte transfer
    raiseDrq();

    // Start command execution via FSM
    startType3Command();
}

/// Execute Force Interrupt command
/// @param value Command parameters (already masked)
// ╔═════════╤═════════════════╤═══════════════════════════════════════════════╗
// ║ Command │     Command     │                     Bits                      ║
// ║   type  │       name      │  7  │  6  │  5  │  4  │  3  │  2  │  1  │  0  ║
// ╟─────────┼─────────────────┼─────┼─────┼─────┼─────┼─────┼─────┼─────┼─────╢
// ║    4    │ Force Interrupt │  1  │  1  │  0  │  1  │  J3 │  J2 │  J1 │  J0 ║
// ╚═════════╧═════════════════╧═════╧═════╧═════╧═════╧═════╧═════╧═════╧═════╝
// Bits description:
// Bit0 (J0) = 1 - Not-Ready to Ready transition
// Bit1 (J1) = 1 - Ready to Not-Ready transition
// Bit2 (J2) = 1 - Index pulse
// Bit2 (J3) = 1 - Immediate interrupt
// If all bits [0:3] are not set (= 0) - terminate with no interrupt
/// @details Upon receipt of any command, except the Force Interrupt command, the Busy Status bit is set and the
/// rest of the status bits are updated or cleared for the new command.
///
/// If the Force Interrupt Command is received when there is a current command under execution,
/// the Busy status bit is reset, and the rest of the status bits are unchanged.
///
/// If the Force Interrupt command is received when there is not a current command under execution, the Busy Status bit is
/// reset and the rest of the status bits are updated or cleared. In this case, Status reflects the Type I commands.
void WD1793::cmdForceInterrupt(uint8_t value)
{
    std::string message = StringHelper::Format("Command Force Interrupt: %d | %s", value, StringHelper::FormatBinary(value).c_str());
    MLOGINFO(message.c_str());

    bool noCommandExecuted = _state == S_IDLE;
    WDSTATE prevState = _state;
    [[maybe_unused]] WDSTATE prevState2 = _state2;

    // Ensure we have only relevant parameter bits
    value &= 0b0000'1111;
    if (value != 0)
    {
        // Handling interrupts in decreasing priority

        if (value & WD_FORCE_INTERRUPT_IMMEDIATE_INTERRUPT) // Bit3 (J3) - Immediate interrupt
        {
            _state = S_IDLE;
            _state2 = S_IDLE;
            _delayTStates = 0;

            _statusRegister &= ~WDS_BUSY;
            raiseIntrq();
            clearDrq();
        }

        if (value & WD_FORCE_INTERRUPT_INDEX_PULSE)         // Bit2 (J2) - Every index pulse
        {
            // Not fully implemented
            _state = S_IDLE;
            _state2 = S_IDLE;
            _delayTStates = 0;

            _statusRegister &= ~WDS_BUSY;
            raiseIntrq();
            clearDrq();
        }

        if (value & WD_FORCE_INTERRUPT_READY)               // Bit1 (J1) - Ready to Not-Ready transition
        {
            // Not fully implemented
            _state = S_IDLE;
            _state2 = S_IDLE;
            _delayTStates = 0;

            _statusRegister &= ~WDS_BUSY;
            raiseIntrq();
            clearDrq();
        }

        if (value & WD_FORCE_INTERRUPT_NOT_READY)           // Bit0 (J0) - Not-Ready to Ready transition
        {
            _state = S_IDLE;
            _state2 = S_IDLE;
            _delayTStates = 0;

            _statusRegister &= ~WDS_BUSY;
            raiseIntrq();
            clearDrq();
        }
    }
    else    // Terminate with no interrupt
    {
        // Currently executed command is terminated and a BUSY flag is reset
        _state = S_IDLE;
        _state2 = S_IDLE;
        _delayTStates = 0;

        _statusRegister &= ~WDS_BUSY;       // Deactivate a busy flag
        raiseIntrq();
    }

    // Clear operations FIFO
    std::queue<FSMEvent> emptyQueue;
    _operationFIFO.swap(emptyQueue);

    // Set status register according Type 1 command layout
    if (noCommandExecuted)
    {
        _statusRegister &= ~(WDS_CRCERR | WDS_SEEKERR | WDS_HEADLOADED);
        _statusRegister |= !_selectedDrive->isDiskInserted() ? WDS_NOTRDY : 0x00;
        _statusRegister |= _selectedDrive->isWriteProtect() ? WDS_WRITEPROTECTED : 0x00;

        _statusRegister |= _selectedDrive->getTrack() == 0 ? WDS_TRK00 : 0x00;
        if (_index) { _statusRegister |= WDS_INDEX; } else { _statusRegister &= ~WDS_INDEX; };

        MLOGINFO("<<== FORCE_INTERRUPT, no active command status: %s, beta128: %s", StringHelper::FormatBinary(_statusRegister).c_str(), StringHelper::FormatBinary(_beta128status).c_str());
    }
    else
    {
        MLOGINFO("<<== FORCE_INTERRUPT, command interrupted. cmd: %s state: %s state2: %s", getWD_COMMANDName(_lastDecodedCmd), WDSTATEToString(prevState).c_str(), WDSTATEToString(prevState2).c_str());
    }
}

void WD1793::startType1Command()
{
    MLOGINFO("==>> Start Type 1 command (%s)", getWD_COMMANDName(_lastDecodedCmd));

    _statusRegister |= WDS_BUSY;                    // Set BUSY flag
    _statusRegister &= ~(WDS_SEEKERR | WDS_CRCERR); // Clear positioning and CRC errors

    // Clear Data Request and Interrupt request bits before starting command processing
    clearDrq();
    clearIntrq();
    clearAllErrors();

    // Ensure the motor is spinning
    prolongFDDMotorRotation();

    // Decode stepping motor rate from bits [0..1] (r0r1)
    _steppingMotorRate = getPositioningRateForType1CommandMs(_commandRegister);

    // Determines if VERIFY (check for ID Address Mark) needs to be done after head positioning
    _verifySeek = _commandRegister & CMD_SEEK_VERIFY;

    // Determines if head should be loaded or unloaded during Type1 command
    _loadHead = _commandRegister & CMD_SEEK_HEADLOAD;
    if (_loadHead)
    {
        loadHead();
    }
    else
    {
        unloadHead();
    }

    // Reset head step counter
    _stepCounter = 0;
}

void WD1793::startType2Command()
{
    MLOGINFO("==>> Start Type 2 command (%s)", getWD_COMMANDName(_lastDecodedCmd));

    // Fully clear Status Register;
    _statusRegister = 0x00;

    // Set required Status Register flags
    _statusRegister |= WDS_BUSY;
    if (!_selectedDrive || !_selectedDrive->isDiskInserted())
        _statusRegister |= WDS_NOTRDY;

    // Type2 commands have timeout for data availability in Data Register
    _drq_served = false;

    // Clear Data Request and Interrupt request bits before starting command processing
    clearDrq();
    clearIntrq();
    clearAllErrors();

    if (!isReady())
    {
        // If the drive is not ready - end immediately
        transitionFSM(WD1793::S_END_COMMAND);
    }
    else
    {
        // Ensure the motor is spinning
        prolongFDDMotorRotation();

        // Head must be loaded
        loadHead();

        if (_commandRegister & CMD_DELAY)
        {
            // 30ms @ 1MHz or 15ms @ 2MHz delay requested
        }
        else
        {
            // No delay, so execute the Type2 command immediately
        }
    }
}

void WD1793::startType3Command()
{
    MLOGINFO("==>> Start Type 3 command (%s)", getWD_COMMANDName(_lastDecodedCmd));

    // Fully clear Status Register;
    _statusRegister = 0x00;

    // Set required Status Register flags
    _statusRegister |= WDS_BUSY;
    if (!_selectedDrive || !_selectedDrive->isDiskInserted())
        _statusRegister |= WDS_NOTRDY;

    // Type2 commands have timeout for data availability in Data Register
    _drq_served = false;

    // Clear Data Request and Interrupt request bits before starting command processing
    clearDrq();
    clearIntrq();
    clearAllErrors();

    if (!isReady())
    {
        // If the drive is not ready - end immediately
        transitionFSM(WD1793::S_END_COMMAND);
    }
    else
    {
        // Ensure the motor is spinning
        prolongFDDMotorRotation();

        // Head must be loaded
        loadHead();

        if (_commandRegister & CMD_DELAY)
        {
            // 30ms @ 1MHz or 15ms @ 2MHz delay requested
        }
        else
        {
            // No delay, so execute Type2 command immediately
        }
    }
}

/// Each WD1793 command finishes with resetting BUSY flag
void WD1793::endCommand()
{
    _statusRegister &= ~WDS_BUSY;   // Reset BUSY flag
    raiseIntrq();                   // INTRQ must be set at a completion of any command

    // Clear FIFO
    std::queue<FSMEvent> emptyQueue;
    _operationFIFO.swap(emptyQueue);

    // Debug logging
    MLOGINFO("<<== End command (%s). status: %s beta128: %s", getWD_COMMANDName(_lastDecodedCmd), StringHelper::FormatBinary(_statusRegister).c_str(), StringHelper::FormatBinary(_beta128status).c_str());
}

/// Helper for Type1 command states to execute VERIFY using unified approach
void  WD1793::type1CommandVerify()
{
    if (_verifySeek)
    {
        // Yes, verification is required

        // Activate head load
        loadHead();

        // Transition to FSM S_VERIFY state after the delay
        transitionFSMWithDelay(WDSTATE::S_VERIFY, WD93_VERIFY_DELAY_MS * TSTATES_PER_MS);
    }
    else
    {
        // No, verification is not required, command execution finished
        transitionFSM(WD1793::S_END_COMMAND);
    }
}

/// endregion </Command handling>

/// region <State machine handlers>


/// @brief Processes idle state in the WD1793 controller FSM
/// @details Clears the busy flag in the status register when the controller
///          is in idle state and not executing any commands
void WD1793::processIdle()
{
    _statusRegister &= ~WDS_BUSY;   // Remove busy flag
}


/// @brief Processes wait state in the WD1793 controller FSM
/// @details Handles timing delays in the controller state machine by decreasing the
///          delay counter and transitioning to the next state when the delay has elapsed.
///          This emulates the real hardware timing requirements for operations like
///          head stepping and motor spin-up.
void WD1793::processWait()
{
    // Attempt time correction before checks
    if (_delayTStates > 0)
    {
        _delayTStates -= _diffTime;
    }

    // Transition to the next state when delay elapsed
    if (_delayTStates <= 0)
    {
        _delayTStates = 0;
        transitionFSM(_state2);
    }
}

/// Fetch next state from FIFO
void WD1793::processFetchFIFO()
{
    if (!_operationFIFO.empty())
    {
        // Get the next FIFO value (and remove it from the queue immediately)
        FSMEvent fsmEvent = _operationFIFO.front();
        _operationFIFO.pop();

        fsmEvent.executeAction();

        WDSTATE nextState = fsmEvent.getState();
        size_t delayTStates = fsmEvent.getDelay();

        // Transition to next state
        if (delayTStates > 0)
        {
            transitionFSMWithDelay(nextState, delayTStates);
        }
        else
        {
            transitionFSM(nextState);
        }
    }
    else
    {
        MLOGWARNING("WDSTATE::S_FETCH_FIFO state activated but no operations in queue");
        transitionFSM(WD1793::S_END_COMMAND);
    }
}

void WD1793::processStep()
{
    /// region <Check for step limits>
    if (_stepCounter >= WD93_STEPS_MAX)
    {
        // We've reached limit - seek error
        _statusRegister |= WDS_SEEKERR;
        raiseIntrq();

        transitionFSM(WD1793::S_END_COMMAND);
    }
    else
    {
        _stepCounter++;
    }
    /// endregion </Check for step limits>

    /// region <Make head step>
    int8_t stepCorrection = _stepDirectionIn ? 1 : -1;

    // Apply changes to the WD1793 Track Register
    _trackRegister += stepCorrection;
    /// endregion </Make head step>

    // Check for track 0
    if (!_stepDirectionIn && _selectedDrive->isTrack00())                       // RESTORE or SEEK 0 command finished
    {
        // We've reach Track 0. No further movements
        _trackRegister = 0;

        // Check if position verification was requested
        type1CommandVerify();
    }
    else if (_lastDecodedCmd == WD_CMD_SEEK && _dataRegister == _trackRegister)   // SEEK command finished
    {
        // Apply track change to selected FDD
        uint8_t driveTrack = _selectedDrive->getTrack();
        driveTrack += stepCorrection;
        _selectedDrive->setTrack(driveTrack);

        // Check if position verification was requested
        type1CommandVerify();
    }
    else
    {
        // Apply track change to selected FDD
        uint8_t driveTrack = _selectedDrive->getTrack();
        driveTrack += stepCorrection;
        _selectedDrive->setTrack(driveTrack);

        // Continue positioning if required
        if (_lastDecodedCmd == WD_CMD_RESTORE || _lastDecodedCmd == WD_CMD_SEEK)
        {
            // Schedule next step according currently selected stepping motor rate
            transitionFSMWithDelay(WDSTATE::S_STEP, _steppingMotorRate * TSTATES_PER_MS);
        }
        else if (_lastDecodedCmd == WD_CMD_STEP || _lastDecodedCmd == WD_CMD_STEP_IN || _lastDecodedCmd == WD_CMD_STEP_OUT)
        {
            // Check if position verification was requested
            type1CommandVerify();
        }
        else
        {
            //int a = a;
            //throw std::logic_error("Only Type 1 commands can have S_STEP state");
        }
    }

    // Info print
    MLOGINFO("STEP track: %d, direction: %s", _trackRegister, _stepDirectionIn ? "In" : "Out");

    // Debug print
    MLOGDEBUG(dumpStep().c_str());
}

void WD1793::processVerify()
{
    // If h=0 but V=1 (head not requested to load, but verification requests)
    if (!_headLoaded && _verifySeek)
    {
        // Head must be loaded to read ID Address Mark
        _statusRegister |= WDS_HEADLOADED;
        _headLoaded = true;
    }

    // TODO: implement VERIFY
    // Currently just end command
    transitionFSM(WD1793::S_END_COMMAND);
}

/// Attempt to find next ID Address Mark on current track
void WD1793::processSearchID()
{
    DiskImage* diskImage = _selectedDrive->getDiskImage();
    DiskImage::Track* track = diskImage->getTrackForCylinderAndSide(_trackRegister, _sideUp ? 1 : 0);
    DiskImage::AddressMarkRecord* idAddressMark;

    if (track != nullptr && (idAddressMark = track->getIDForSector(_sectorRegister)) != nullptr)
    {
        // ID Address mark found

        // Get sector size from ID Address Mark
        // 00 - 128 bytes
        // 01 - 256 bytes
        // 10 - 512 bytes
        // 11 - 1024 bytes
        _sectorSize = 128 << (idAddressMark->sector_size & 0x03);

        // Set pointers to Address Mark record and to sector data
        _idamData = (uint8_t*)track->getIDForSector(_sectorRegister);
        _sectorData = track->getDataForSector(_sectorRegister);

        // TODO: apply the delay related to disk rotation so searching for ID Address Mark may take up to a full disk revolution

        // Transition to a next state registered in FIFO queue
        transitionFSM(WDSTATE::S_FETCH_FIFO);
    }
    else
    {
        // ID Address mark not found
        _idamData = nullptr;
        _sectorData = nullptr;
        _rawDataBuffer = nullptr;

        // Set typical timeout delay
        // TODO: apply the delay
        [[maybe_unused]] size_t delay = WD93_REVOLUTIONS_LIMIT_FOR_TYPE2_INDEX_MARK_SEARCH * Z80_FREQUENCY / FDD_RPS;

        raiseRecordNotFound();
        _statusRegister |= WDS_NOTFOUND;
        transitionFSM(S_END_COMMAND);
    }
}

// Handles read sector operation
void WD1793::processReadSector()
{
    _bytesToRead = _sectorSize;

    // If multiple sectors requested - register a follow-up operation in FIFO
    if (_commandRegister & CMD_MULTIPLE && _sectorRegister < DiskImage::RawTrack::SECTORS_PER_TRACK - 1)
    {
        // Register one more READ_SECTOR operation. Lambda will be executed just before FSM state switch
        FSMEvent readSector(WDSTATE::S_READ_SECTOR, [this]()
            {
                // Increase sector number for reading
                this->_sectorRegister += 1;

                // Re-position to new sector
                DiskImage* diskImage = this->_selectedDrive->getDiskImage();
                if (diskImage)
                {

                    DiskImage::Track* track = diskImage->getTrackForCylinderAndSide(this->_trackRegister, this->_sideUp);
                    this->_sectorData = track->getDataForSector(this->_sectorRegister - 1);

                    this->_rawDataBuffer = this->_sectorData;
                    this->_bytesToRead = this->_sectorSize;
                }
                else
                {
                    // Image missing / dismounted
                    // TODO: generate an error, terminate the command
                }
            }
        );

        _operationFIFO.push(readSector);
    }

    // Start reading sector bytes
    transitionFSM(WD1793::S_READ_BYTE);
}

/// Handles read single byte for sector or track operations
/// _rawDataBuffer and _bytesToRead values must be set before reading the first byte
void WD1793::processReadByte()
{
    // TODO: implement DRQ serve time timeout
    if (false && !_drq_served)
    {
        // Data was not fetched by CPU from Data Register
        // Set LOST_DATA error and terminate
        _statusRegister |= WDS_LOSTDATA;
        transitionFSM(WDSTATE::S_END_COMMAND);
        return;
    }

    // Reset Data Register access flag
    _drq_served = false;
    clearDrq();

    // Read the next byte from the raw data buffer
    _dataRegister = *(_rawDataBuffer++);
    _bytesToRead--;

    // Byte is ready to be consumed by the host
    raiseDrq();

    if (_bytesToRead > 0)
    {
        // Transition to the next byte read state
        transitionFSMWithDelay(WDSTATE::S_READ_BYTE, WD93_TSTATES_PER_FDC_BYTE);
    }
    else
    {
<<<<<<< HEAD
=======
        // We still need to give host time to read the byte
>>>>>>> 3c63e73c
        transitionFSMWithDelay(WDSTATE::S_END_COMMAND, WD93_TSTATES_PER_FDC_BYTE);
    }
}

void WD1793::processWriteSector()
{
    _bytesToWrite = _sectorSize;

    // Request the first byte from the host by raising DRQ
    raiseDrq();
    _statusRegister |= WDS_DRQ;

    // If multiple sectors requested - register a follow-up operation in FIFO
    if (_commandRegister & CMD_MULTIPLE && _sectorRegister < DiskImage::RawTrack::SECTORS_PER_TRACK - 1)
    {
        // Register one more WRITE_SECTOR operation. Lambda will be executed just before FSM state switch
        FSMEvent writeSector(WDSTATE::S_WRITE_SECTOR, [this]()
            {
                // Increase sector number for writing
                this->_sectorRegister += 1;

                // Re-position to new sector
                DiskImage* diskImage = this->_selectedDrive->getDiskImage();
                if (diskImage)
                {
                    DiskImage::Track* track = diskImage->getTrackForCylinderAndSide(this->_trackRegister, this->_sideUp);
                    this->_sectorData = track->getDataForSector(this->_sectorRegister - 1);

                    this->_rawDataBuffer = this->_sectorData;
                    this->_bytesToWrite = this->_sectorSize;
                }
                else
                {
                    // Image missing / dismounted
                    // TODO: generate an error, terminate the command
                }
            }
        );

        _operationFIFO.push(writeSector);
    }

    transitionFSM(WD1793::S_WRITE_BYTE);
}

void WD1793::processWriteByte()
{
    if (false && !_drq_served)
    {
        // Data was not fetched by CPU from Data Register
        // Set LOST_DATA error and terminate
        _statusRegister |= WDS_LOSTDATA;
        transitionFSM(WDSTATE::S_END_COMMAND);
    }

    if (_rawDataBuffer)
    {
        // Reset Data Register access flag
        _drq_served = false;

        // Put the next byte to write from the Data Register
        *(_rawDataBuffer++) = _dataRegister;
        _bytesToWrite--;

        if (_bytesToWrite > 0)
        {
            // DRQ is already set from previous state
            // Transition to next byte write state
            transitionFSMWithDelay(WD1793::S_WRITE_BYTE, WD93_TSTATES_PER_FDC_BYTE);
        }
        else
        {
            // No more bytes to read
            // Clear DRQ since DR is no longer empty
            _statusRegister &= ~WDS_DRQ;
            clearDrq();

            /// region <Set WDS_RECORDTYPE bit depending on Data Address Mark>

            // TODO: fetch real state from DiskImage::Track
            bool isDataMarkDeleted = false;

            // Status bit 5
            // 1 - Deleted Data Mark
            // 0 - Data Mark
            if (isDataMarkDeleted)
            {
                _statusRegister |= WDS_RECORDTYPE;
            }
            else
            {
                _statusRegister &= ~WDS_RECORDTYPE;
            }
            /// endregion </Set WDS_RECORDTYPE bit depending on Data Address Mark>

            // Fetch the next command from fifo (or end if no more commands left)
            transitionFSM(WDSTATE::S_FETCH_FIFO);
        }
    }
    else
    {
        // For some reason data not available - treat it as NOT READY and abort
        _statusRegister |= WDS_NOTRDY;
        transitionFSM(WDSTATE::S_END_COMMAND);
    }
}

void WD1793::processReadTrack()
{
    _bytesToRead = DiskImage::RawTrack::RAW_TRACK_SIZE;

    transitionFSM(WD1793::S_READ_BYTE);
}

void WD1793::processWriteTrack()
{
    throw std::runtime_error("Not implemented");
}

void WD1793::processReadCRC()
{
    MLOGDEBUG("processReadCRC");

    _bytesToRead = 2;

    // Use regular data read flog. DRQ will be asserted on CRC bytes as well
    transitionFSM(WD1793::S_READ_BYTE);
}

void WD1793::processWriteCRC()
{
    MLOGDEBUG("processWriteCRC");

    // We should not assert DRQ data requests, so just write 2 bytes of CRC silently
    _bytesToWrite = 2;

    // Make delay for 2 bytes transfer and end command execution
    transitionFSMWithDelay(WD1793::S_END_COMMAND, WD93_TSTATES_PER_FDC_BYTE * _bytesToWrite);;
}

void WD1793::processEndCommand()
{
    endCommand();

    // Transition to IDLE state
    transitionFSM(S_IDLE);
}

/// endregion </State machine handlers>

/// region <Emulation events>
void WD1793::handleFrameStart()
{
    // Nothing to do here
}

void WD1793::handleStep()
{
    // We need better precision to read data from the disk at 112 t-states per byte rate, so update FSM state after each CPU command execution
    process();
}

void WD1793::handleFrameEnd()
{
    // Perform FSM update at least once per frame (20ms) even if no active I/O with FDC performed
    process();
}
/// endregion </Emulation events>

/// region <PortDevice interface methods>

uint8_t WD1793::portDeviceInMethod(uint16_t port)
{
    uint8_t result = 0xFF;

    /// region <Debug print>

    [[maybe_unused]] uint16_t pc = _context->pCore->GetZ80()->m1_pc;
    std::string memBankName = _context->pMemory->GetCurrentBankName(0);

    //MLOGINFO("In port:0x%04X, pc: 0x%04X bank: %s", port, pc, memBankName.c_str());

    /// endregion </Debug print>

    // Update FDC internal states
    process();

    // Handle FDC ports
    switch (port)
    {
        case PORT_1F:   // Return status register value
            result = getStatusRegister();

            // TODO: remove debug
            MLOGINFO("In #1F - 0x%02X - %s", result, dumpStatusRegister(_lastDecodedCmd).c_str());

            // Reset INTRQ (Interrupt request) flag - status register is read
            clearIntrq();
            break;
        case PORT_3F:   // Return the current track number
            result = _trackRegister;
            break;
        case PORT_5F:   // Return current sector number
            result = _sectorRegister;
            break;
        case PORT_7F:   // Return data byte and update internal state
            // Read Data Register
            result = readDataRegister();

            // Reset DRQ (Data Request) flag
            clearDrq();
            break;
        case PORT_FF:   // Handle Beta128 system port (#FF)
            // Only bits 6 and 7 are used
            result = _beta128status | (_beta128Register & 0x3F);
            //MLOGINFO("In #FF Beta128: %s pc: 0x%04X bank: %s", StringHelper::FormatBinary(result).c_str(), pc, memBankName.c_str());
            break;
        default:
            break;
    }

    return result;
}

void WD1793::portDeviceOutMethod(uint16_t port, uint8_t value)
{
    /// region <Debug print>

    uint16_t pc = _context->pCore->GetZ80()->m1_pc;
    std::string memBankName = _context->pMemory->GetCurrentBankName(0);

    MLOGINFO("Out port:0x%04X, value: 0x%02X pc: 0x%04X bank: %s", port, value, pc, memBankName.c_str());

    /// endregion </Debug print>

    // Update FDC internal states
    process();

    // Handle FDC ports
    switch (port)
    {
        case PORT_1F:   // Write to Command Register
            //TODO: remove debug
            /// region <Debug logging>
            {
                WD_COMMANDS cmd = decodeWD93Command(value);
                const char *cmdName = getWD_COMMANDName(cmd);
                MLOGINFO(StringHelper::Format("  #1F - Set command: 0x%02X (%s). status: %s, beta128: %s",
                                              value,
                                              cmdName,
                                              StringHelper::FormatBinary(_statusRegister).c_str(),
                                              StringHelper::FormatBinary(_beta128status).c_str()
                                              ).c_str());
            }
            /// endregion </Debug logging>

            // Reset INTRQ (Interrupt request) flag - command register is written to
            clearIntrq();

            // Process the command
            processWD93Command(value);

            break;
        case PORT_3F:   // Write to Track Register
            _trackRegister = value;

            //TODO: remove debug
            if (_trackRegister >= MAX_CYLINDERS)
            {
                //_trackRegister = _trackRegister;

                _trackRegister = 79;
            }
            MLOGINFO(StringHelper::Format("  #3F - Set track: 0x%02X", _trackRegister).c_str());
            break;
        case PORT_5F:   // Write to Sector Register
            _sectorRegister = value;

            //TODO: remove debug
            if (_sectorRegister == 0 || _sectorRegister > 16)
            {
                //_sectorRegister = _sectorRegister;

                _sectorRegister = 16;
            }
            MLOGINFO(StringHelper::Format("  #5F - Set sector: 0x%02X", _sectorRegister).c_str());
            break;
        case PORT_7F:   // Write to Data Register
            // Write and mark that Data Register was accessed (for Type 2 and Type 3 operations)
            writeDataRegister(value);

            // Mark DRQ as served since CPU has written to the data register
            _drq_served = true;

            // Only clear DRQ if we're not in the middle of a sector write
            if (_state != WDSTATE::S_WRITE_BYTE)
            {
                // Reset Data Request bit (DRQ) in Beta128 register
                clearDrq();

                // Reset Data Request bit in status register (only if Type 2 or Type 3 command was executed)
                if (isType2Command(_lastCmdValue) || isType3Command(_lastCmdValue))
                {
                    _statusRegister &= ~WDS_DRQ;
                }
            }

            //TODO: remove debug
            MLOGINFO(StringHelper::Format("  #7F - Set data: 0x%02X", _dataRegister).c_str());
            break;
        case PORT_FF:   // Write to Beta128 system register
            processBeta128(value);
            MLOGINFO(StringHelper::Format("  #FF - Set beta128: 0x%02X", value).c_str());;
            break;
        default:
            break;
    }
}

/// endregion </PortDevice interface methods>

/// region <Ports interaction>

bool WD1793::attachToPorts()
{
    bool result = false;

    
    PortDecoder* decoder = _context->pPortDecoder;
    if (decoder)
    {
        _portDecoder = decoder;

        result  = decoder->RegisterPortHandler(0x001F, this);
        result &= decoder->RegisterPortHandler(0x003F, this);
        result &= decoder->RegisterPortHandler(0x005F, this);
        result &= decoder->RegisterPortHandler(0x007F, this);
        result &= decoder->RegisterPortHandler(0x00FF, this);

        if (result)
        {
            _chipAttachedToPortDecoder = true;
        }
    }

    return result;
}

void WD1793::detachFromPorts()
{
    if (_portDecoder && _chipAttachedToPortDecoder)
    {
        _portDecoder->UnregisterPortHandler(0x001F);
        _portDecoder->UnregisterPortHandler(0x003F);
        _portDecoder->UnregisterPortHandler(0x005F);
        _portDecoder->UnregisterPortHandler(0x007F);
        _portDecoder->UnregisterPortHandler(0x00FF);

        _chipAttachedToPortDecoder = false;
    }
}

/// endregion </Ports interaction>

/// region <Debug methods>
std::string WD1793::dumpStatusRegister(WD_COMMANDS command)
{
    static constexpr const char *STATUS_REGISTER_FLAGS[][8] =
    {
        {"BUSY", "INDEX", "TRACK 0",   "CRC ERROR", "SEEK ERROR", "HEAD LOADED", "WRITE PROTECT", "NOT READY"},  // RESTORE
        {"BUSY", "INDEX", "TRACK 0",   "CRC ERROR", "SEEK ERROR", "HEAD LOADED", "WRITE PROTECT", "NOT READY"},  // SEEK
        {"BUSY", "INDEX", "TRACK 0",   "CRC ERROR", "SEEK ERROR", "HEAD LOADED", "WRITE PROTECT", "NOT READY"},  // STEP
        {"BUSY", "INDEX", "TRACK 0",   "CRC ERROR", "SEEK ERROR", "HEAD LOADED", "WRITE PROTECT", "NOT READY"},  // STEP IN
        {"BUSY", "INDEX", "TRACK 0",   "CRC ERROR", "SEEK ERROR", "HEAD LOADED", "WRITE PROTECT", "NOT READY"},  // STEP OUT
        {"BUSY", "DRQ",   "LOST DATA", "CRC ERROR", "RNF",        "RECORD TYPE", "ZERO6",         "NOT READY"},  // READ SECTOR
        {"BUSY", "DRQ",   "LOST DATA", "CRC ERROR", "RNF",        "WRITE FAULT", "WRITE PROTECT", "NOT READY"},  // WRITE SECTOR
        {"BUSY", "DRQ",   "LOST DATA", "CRC ERROR", "RNF",        "ZERO5",       "ZERO6",         "NOT READY"},  // READ ADDRESS
        {"BUSY", "DRQ",   "LOST DATA", "ZERO3",     "ZERO4",      "ZERO5",       "ZERO6",         "NOT READY"},  // READ TRACK
        {"BUSY", "DRQ",   "LOST DATA", "ZERO3",     "ZERO4",      "WRITE FAULT", "WRITE PROTECT", "NOT READY"},  // WRITE TRACK
        // FORCE INTERRUPT doesn't have its own status bits. Bits from the previous / ongoing command to be shown instead
    };

    std::stringstream ss;
    uint8_t status = _statusRegister;

    ss << StringHelper::Format("Command: %s. Status: 0x%02X", getWD_COMMANDName(command), status) << std::endl;
    ss << "  ";

    switch (command)
    {
        case WD_CMD_FORCE_INTERRUPT:
            ss << "Force interrupt" << std::endl;
            break;
        default:
        {
            for (uint8_t i = 0; i < 8; i++)
            {
                if (status & 0x01)
                {
                    ss << StringHelper::Format("<%s> ", STATUS_REGISTER_FLAGS[command][i]);
                }
                else
                {
                    ss << "<0> ";
                }

                status >>= 1;
            }
        }
            break;
    }
    ss << std::endl;

    std::string result = ss.str();

    return result;
}

std::string WD1793::dumpBeta128Register()
{
    std::stringstream ss;

    ss << StringHelper::Format("Beta128 status: 0x%02X", _beta128status) << std::endl;

    // Define bit positions and their meanings
    static const std::pair<uint8_t, std::string> bitDescriptions[] =
    {
        {(uint8_t)BETA_STATUS_BITS::DRQ, "DRQ"},
        {(uint8_t)BETA_STATUS_BITS::INTRQ, "INTRQ"}
    };

    // Print bits horizontally
    ss << "  ";
    for (uint8_t bit = 0; bit < 8; bit++)
    {
        bool isSet = (_beta128status & (1 << bit)) != 0;
        
        std::string description = isSet ? "1" : "0";
        for (const auto& [descBit, desc] : bitDescriptions)
        {
            if (descBit == (1 << bit) && isSet)
            {
                description = desc;
                break;
            }
        }

        ss << StringHelper::Format("<%s> ", description);
    }

    ss << std::endl;

    std::string result = ss.str();
    return result;
}

std::string WD1793::dumpCommand(uint8_t value)
{
    std::stringstream ss;

    WD1793::WD_COMMANDS command = decodeWD93Command(value);
    [[maybe_unused]] uint8_t commandValue = getWD93CommandValue(command, value);
    std::string commandName = getWD_COMMANDName(command);
    std::string commandBits = StringHelper::FormatBinary<uint8_t>(value);

    ss << StringHelper::Format("0x%02X: %s. Bits: %s", value, commandName.c_str(), commandBits.c_str()) << std::endl;

    std::string result = ss.str();

    return result;
}

std::string WD1793::dumpStep()
{
    std::stringstream ss;

    std::string direction = _stepDirectionIn ? "In" : "Out";

    ss << "Step" << std::endl;
    ss << StringHelper::Format("WD1793 track: %d", _trackRegister) << std::endl;
    ss << StringHelper::Format("   FDD track: %d", _selectedDrive->getTrack()) << std::endl;
    ss << StringHelper::Format("   Direction: %s", direction.c_str()) << std::endl;
    ss << StringHelper::Format("      Status: %s", StringHelper::FormatBinary(_statusRegister).c_str()) << std::endl;
    ss << StringHelper::Format("     Beta128: %s", StringHelper::FormatBinary(_beta128status).c_str());

    std::string result = ss.str();

    return result;
}

std::string WD1793::dumpFullState()
{
    std::stringstream ss;

    // Convert T-states to microseconds
    size_t time_us = static_cast<size_t>(_time * 285.714 / 1000.0 + 0.5);  // +0.5 for rounding
    std::string time_us_str = StringHelper::Format("%d us", time_us);

    ss << "WD1793 state dump @ " << _time << " T (" << time_us_str << ")" << std::endl;
    ss << "----------------" << std::endl;
    ss << dumpCommand(_lastDecodedCmd) << std::endl;
    ss << dumpStep() << std::endl;
    ss << dumpStatusRegister((WD_COMMANDS)_lastDecodedCmd) << std::endl;
    ss << dumpBeta128Register() << std::endl;

    
// Add additional state information
    ss << StringHelper::Format("State: %s", WDSTATEToString(_state)) << std::endl;
    ss << StringHelper::Format("State2: %s", WDSTATEToString(_state2)) << std::endl;
    ss << StringHelper::Format("DRQ served: %s", _drq_served ? "YES" : "NO") << std::endl;
    ss << StringHelper::Format("DRQ out: %s", _drq_out ? "YES" : "NO") << std::endl;
    ss << StringHelper::Format("INTRQ out: %s", _intrq_out ? "YES" : "NO") << std::endl;
    ss << _bytesToRead << " bytes to read" << std::endl;
    ss << _bytesToWrite << " bytes to write" << std::endl;

    ss << "----------------" << std::endl;
    std::string result = ss.str();

    return result;
}

/// endregion </Debug methods><|MERGE_RESOLUTION|>--- conflicted
+++ resolved
@@ -86,13 +86,10 @@
     _indexPulseCounter = 0;
     _delayTStates = 0;
     _headLoaded = false;
-<<<<<<< HEAD
-=======
 
     _time = 0;
     _lastTime = 0;
     _diffTime = 0;
->>>>>>> 3c63e73c
 
     clearAllErrors();
 
@@ -1493,10 +1490,7 @@
     }
     else
     {
-<<<<<<< HEAD
-=======
         // We still need to give host time to read the byte
->>>>>>> 3c63e73c
         transitionFSMWithDelay(WDSTATE::S_END_COMMAND, WD93_TSTATES_PER_FDC_BYTE);
     }
 }
