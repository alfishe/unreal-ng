--- conflicted
+++ resolved
@@ -264,18 +264,12 @@
     SimpleNumberPayload *payload = static_cast<SimpleNumberPayload *>(message->obj);
     _emulatorState = static_cast<EmulatorStateEnum>(payload->_payloadNumber);
 
-<<<<<<< HEAD
-    qDebug() << "DebuggerWindow::handleEmulatorStateChanged(" << getEmulatorStateName(emulatorState) << ")";
-
-    dispatchToMainThread([this, emulatorState]()
-=======
+    qDebug() << "DebuggerWindow::handleEmulatorStateChanged(" << getEmulatorStateName(_emulatorState) << ")";
+
     dispatchToMainThread([this]()
->>>>>>> cbc88580
     {
         switch (_emulatorState)
         {
-<<<<<<< HEAD
-=======
             case StateUnknown:
             case StateStopped:
                 continueAction->setEnabled(false);
@@ -290,7 +284,6 @@
                 _emulator = nullptr;
                 reset();
                 break;
->>>>>>> cbc88580
             case StateInitialized:
             default:
                 continueAction->setEnabled(false);
@@ -299,16 +292,6 @@
                 frameStepAction->setEnabled(false);
                 waitInterruptAction->setEnabled(false);
                 resetAction->setEnabled(false);
-                break;
-            case StateStopped:
-                continueAction->setEnabled(false);
-                pauseAction->setEnabled(true);
-                cpuStepAction->setEnabled(false);
-                frameStepAction->setEnabled(false);
-                waitInterruptAction->setEnabled(false);
-                resetAction->setEnabled(false);
-
-                _emulator = nullptr;
                 break;
             case StateRun:
             case StateResumed:
