--- conflicted
+++ resolved
@@ -239,21 +239,8 @@
             statusBar()->hide();
             startButton->hide();
 
-#ifdef _WIN32
-            if (_inTransitionToFullScreen)
-            {
-                _inTransitionToFullScreen = false;
-            }
-#else
-            // HIDE before changing flags
-            hide();
             setWindowFlags(windowFlags() | Qt::FramelessWindowHint);
             showFullScreen();
-#endif // _WIN32
-
-
-
-
         }
         else if (newState == Qt::WindowNoState)
         {
@@ -265,19 +252,7 @@
                 return;
             }
 
-<<<<<<< HEAD
-#ifdef _WIN32
-            // Do not react on intermediate events.
-            // On Windows the flow is: Maximize -> Restore -> FullScreen
-            if (_inTransitionToFullScreen && oldState == Qt::WindowMaximized)
-            {
-                return;
-            }
-#endif // _WIN32
-
-=======
             hide();
->>>>>>> 889dc538
             _isFullScreen = false;
 
             // Restore normal styling
@@ -663,37 +638,21 @@
 {
     if (isFullScreen())
     {
+#ifdef __APPLE__
         setWindowFlags(Qt::Window); // Prevent horizontal transition from full screen to system desktop
+#endif // __APPLE__
 
         // Exit full-screen mode
         showNormal();
     }
     else
     {
-        if (isMaximized() || isMinimized())
-            showNormal();  // Important to reset state
-
-        // Hide window before transformations
-        hide();
-
         // Enter full-screen mode
-        setWindowFlags(windowFlags() | Qt::FramelessWindowHint);
-        showFullScreen();    // Windows flow: Normal -> Maximize -> FullScreen
-
-        // Center the content in fullscreen
-        QWidget *centralWidget = this->centralWidget();
-        if (centralWidget)
-        {
-            // Ensure central widget has a layout
-            QVBoxLayout *layout = qobject_cast<QVBoxLayout*>(centralWidget->layout());
-            if (!layout)
-            {
-                layout = new QVBoxLayout(centralWidget); // Create layout if none exists
-            }
-
-            // Align the layout's contents to the center
-            layout->setAlignment(Qt::AlignCenter);
-        }
+#ifdef _WIN32
+        showMaximized();    // Windows flow: Normal -> Maximize -> FullScreen
+#else
+        showFullScreen();   // macOS and Linux - direct transition to FullScreen
+#endif // _WIN32
     }
 }
 
